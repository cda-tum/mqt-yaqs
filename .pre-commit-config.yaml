--- conflicted
+++ resolved
@@ -48,11 +48,7 @@
 
   # Python linting using ruff
   - repo: https://github.com/astral-sh/ruff-pre-commit
-<<<<<<< HEAD
-    rev: v0.11.4
-=======
     rev: v0.11.6
->>>>>>> 05d446e3
     hooks:
       - id: ruff
         args: ["--fix", "--show-fixes"]
@@ -104,11 +100,7 @@
 
   # Check for spelling
   - repo: https://github.com/crate-ci/typos
-<<<<<<< HEAD
-    rev: v1
-=======
     rev: v1.31.1
->>>>>>> 05d446e3
     hooks:
       - id: typos
 
