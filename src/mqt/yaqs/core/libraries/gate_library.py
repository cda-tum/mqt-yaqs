--- conflicted
+++ resolved
@@ -1082,6 +1082,12 @@
         super().__init__(mat)
         self.tensor: NDArray[np.complex128] = np.reshape(self.matrix, (2, 2, 2, 2))
         self.generator = [(self.theta / 2) * np.array([[1, 0], [0, -1]]), np.array([[1, 0], [0, -1]])]
+
+
+        Args:
+            *sites (int): Variable length argument list specifying site indices.
+        """
+        self.sites = list(sites)
 
 
 
@@ -1257,9 +1263,10 @@
     rxx = Rxx
     ryy = Ryy
     rzz = Rzz
-<<<<<<< HEAD
-    cp = CPhase
-    p = Phase
+    cphase = CPhase
+    phase = Phase
+    destroy = Destroy
+    create = Create
 
 
     rel_x = R_X
@@ -1267,10 +1274,4 @@
     rel_z = R_Z
     deph_x = D_X
     deph_y = D_Y
-    deph_z = D_Z
-=======
-    cphase = CPhase
-    phase = Phase
-    destroy = Destroy
-    create = Create
->>>>>>> 3e2113c3
+    deph_z = D_Z