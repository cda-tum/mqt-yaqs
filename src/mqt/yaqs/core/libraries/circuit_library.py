# Copyright (c) 2025 Chair for Design Automation, TUM
# All rights reserved.
#
# SPDX-License-Identifier: MIT
#
# Licensed under the MIT License

"""Library of useful quantum circuits.

This module provides functions for creating quantum circuits that simulate
the dynamics of the Ising and Heisenberg models. The functions create_ising_circuit
and create_Heisenberg_circuit construct Qiskit QuantumCircuit objects based on specified
parameters such as the number of qubits, interaction strengths, time steps, and total simulation time.
These circuits are used to simulate the evolution of quantum many-body systems under the
respective Hamiltonians.
"""

from __future__ import annotations

<<<<<<< HEAD
import numpy as np
from qiskit.circuit import QuantumCircuit, QuantumRegister
=======
# ignore non-lowercase argument names for physics notation
# ruff: noqa: N803
import numpy as np
from qiskit.circuit import QuantumCircuit
>>>>>>> 2f37ff4b

from .circuit_library_utils import add_random_single_qubit_rotation


def create_ising_circuit(
    L: int, J: float, g: float, dt: float, timesteps: int, *, periodic: bool = False
) -> QuantumCircuit:
    """Ising Trotter circuit with optional periodic boundary conditions.

    Create a quantum circuit for simulating the Ising model. When periodic is True,
    a long-range rzz gate is added between the last and first qubits in each timestep.

    Args:
        L (int): Number of qubits in the circuit.
        J (float): Coupling constant for the ZZ interaction.
        g (float): Transverse field strength.
        dt (float): Time step for the simulation.
        timesteps (int): Number of time steps to simulate.
        periodic (bool, optional): If True, add a long-range gate between qubits 0 and L-1.
                                   Defaults to False.

    Returns:
        QuantumCircuit: A quantum circuit representing the Ising model evolution.
    """
    # Angle on X rotation
    alpha = -2 * dt * g
    # Angle on ZZ rotation
    beta = -2 * dt * J

    circ = QuantumCircuit(L)
    for _ in range(timesteps):
        # Apply RX rotations on all qubits.
        for site in range(L):
            circ.rx(theta=alpha, qubit=site)
            circ.barrier()
        # Even-odd nearest-neighbor interactions.
        for site in range(L // 2):
            circ.rzz(beta, qubit1=2 * site, qubit2=2 * site + 1)
            circ.barrier()

        # Odd-even nearest-neighbor interactions.
        for site in range(1, L // 2):
            circ.rzz(beta, qubit1=2 * site - 1, qubit2=2 * site)
            circ.barrier()

        # For odd L > 1, handle the last pair.
        if L % 2 != 0 and L != 1:
            circ.rzz(beta, qubit1=L - 2, qubit2=L - 1)
            circ.barrier()

        # If periodic, add an additional long-range gate between qubit L-1 and qubit 0.
        if periodic and L > 1:
            circ.rzz(beta, qubit1=0, qubit2=L - 1)
            circ.barrier()

    return circ


def create_2d_ising_circuit(
    num_rows: int, num_cols: int, J: float, g: float, dt: float, timesteps: int
) -> QuantumCircuit:
    """2D Ising Trotter circuit on a rectangular grid using a snaking MPS ordering.

    Args:
        num_rows (int): Number of rows in the qubit grid.
        num_cols (int): Number of columns in the qubit grid.
        J (float): Coupling constant for the ZZ interaction.
        g (float): Transverse field strength.
        dt (float): Time step for the simulation.
        timesteps (int): Number of Trotter steps.

    Returns:
        QuantumCircuit: A quantum circuit representing the 2D Ising model evolution with MPS-friendly ordering.
    """
    total_qubits = num_rows * num_cols
    circ = QuantumCircuit(total_qubits)

    # Define a helper function to compute the snaking index.
    def site_index(row: int, col: int) -> int:
        # For even rows, map left-to-right; for odd rows, map right-to-left.
        if row % 2 == 0:
            return row * num_cols + col
        return row * num_cols + (num_cols - 1 - col)

    # Single-qubit rotation and ZZ interaction angles.
    alpha = -2 * dt * g
    beta = -2 * dt * J

    for _ in range(timesteps):
        # Apply RX rotations to all qubits according to the snaking order.
        for row in range(num_rows):
            for col in range(num_cols):
                q = site_index(row, col)
                circ.rx(alpha, q)

        # Horizontal interactions: within each row, apply rzz gates between adjacent qubits.
        for row in range(num_rows):
            # Even bonds in the row.
            for col in range(0, num_cols - 1, 2):
                q1 = site_index(row, col)
                q2 = site_index(row, col + 1)
                circ.rzz(beta, q1, q2)
                circ.barrier()
            # Odd bonds in the row.
            for col in range(1, num_cols - 1, 2):
                q1 = site_index(row, col)
                q2 = site_index(row, col + 1)
                circ.rzz(beta, q1, q2)
                circ.barrier()

        # Vertical interactions: between adjacent rows.
        for col in range(num_cols):
            # Even bonds vertically.
            for row in range(0, num_rows - 1, 2):
                q1 = site_index(row, col)
                q2 = site_index(row + 1, col)
                circ.rzz(beta, q1, q2)
                circ.barrier()

            # Odd bonds vertically.
            for row in range(1, num_rows - 1, 2):
                q1 = site_index(row, col)
                q2 = site_index(row + 1, col)
                circ.rzz(beta, q1, q2)
                circ.barrier()

    return circ


def create_heisenberg_circuit(
    L: int, Jx: float, Jy: float, Jz: float, h: float, dt: float, timesteps: int
) -> QuantumCircuit:
    """Heisenberg Trotter circuit.

    Create a quantum circuit for simulating the Heisenberg model.

    Args:
        L (int): Number of qubits (sites) in the circuit.
        Jx (float): Coupling constant for the XX interaction.
        Jy (float): Coupling constant for the YY interaction.
        Jz (float): Coupling constant for the ZZ interaction.
        h (float): Magnetic field strength.
        dt (float): Time step for the simulation.
        timesteps (int): Number of time steps to simulate.

    Returns:
        QuantumCircuit: A quantum circuit representing the Heisenberg model evolution.
    """
    theta_xx = -2 * dt * Jx
    theta_yy = -2 * dt * Jy
    theta_zz = -2 * dt * Jz
    theta_z = -2 * dt * h

    circ = QuantumCircuit(L)
    for _ in range(timesteps):
        # Z application
        for site in range(L):
            circ.rz(phi=theta_z, qubit=site)

        # ZZ application
        for site in range(L // 2):
            circ.rzz(theta=theta_zz, qubit1=2 * site, qubit2=2 * site + 1)

        for site in range(1, L // 2):
            circ.rzz(theta=theta_zz, qubit1=2 * site - 1, qubit2=2 * site)

        if L % 2 != 0 and L != 1:
            circ.rzz(theta=theta_zz, qubit1=L - 2, qubit2=L - 1)

        # XX application
        for site in range(L // 2):
            circ.rxx(theta=theta_xx, qubit1=2 * site, qubit2=2 * site + 1)

        for site in range(1, L // 2):
            circ.rxx(theta=theta_xx, qubit1=2 * site - 1, qubit2=2 * site)

        if L % 2 != 0 and L != 1:
            circ.rxx(theta=theta_xx, qubit1=L - 2, qubit2=L - 1)

        # YY application
        for site in range(L // 2):
            circ.ryy(theta=theta_yy, qubit1=2 * site, qubit2=2 * site + 1)

        for site in range(1, L // 2):
            circ.ryy(theta=theta_yy, qubit1=2 * site - 1, qubit2=2 * site)

        if L % 2 != 0 and L != 1:
            circ.ryy(theta=theta_yy, qubit1=L - 2, qubit2=L - 1)

    return circ


def create_2d_heisenberg_circuit(
    num_rows: int, num_cols: int, Jx: float, Jy: float, Jz: float, h: float, dt: float, timesteps: int
) -> QuantumCircuit:
    """2D Heisenberg Trotter circuit on a rectangular grid using a snaking MPS ordering.

    Args:
        num_rows (int): Number of rows in the qubit grid.
        num_cols (int): Number of columns in the qubit grid.
        Jx (float): Coupling constant for the XX interaction.
        Jy (float): Coupling constant for the YY interaction.
        Jz (float): Coupling constant for the ZZ interaction.
        h (float): Single-qubit Z-field strength.
        dt (float): Time step for the simulation.
        timesteps (int): Number of Trotter steps.

    Returns:
        QuantumCircuit: A quantum circuit representing the 2D Heisenberg model evolution
                       with MPS-friendly ordering.
    """
    total_qubits = num_rows * num_cols
    circ = QuantumCircuit(total_qubits)

    # Define a helper function to compute the snaking index.
    def site_index(row: int, col: int) -> int:
        # For even rows, map left-to-right; for odd rows, map right-to-left.
        if row % 2 == 0:
            return row * num_cols + col
        return row * num_cols + (num_cols - 1 - col)

    # Define the Trotter angles
    theta_xx = -2.0 * dt * Jx
    theta_yy = -2.0 * dt * Jy
    theta_zz = -2.0 * dt * Jz
    theta_z = -2.0 * dt * h

    for _ in range(timesteps):
        # (1) Apply single-qubit Z rotations to all qubits
        for row in range(num_rows):
            for col in range(num_cols):
                q = site_index(row, col)
                circ.rz(theta_z, q)

        # (2) ZZ interactions
        # Horizontal even bonds
        for row in range(num_rows):
            for col in range(0, num_cols - 1, 2):
                q1 = site_index(row, col)
                q2 = site_index(row, col + 1)
                circ.rzz(theta_zz, q1, q2)
        # Horizontal odd bonds
        for row in range(num_rows):
            for col in range(1, num_cols - 1, 2):
                q1 = site_index(row, col)
                q2 = site_index(row, col + 1)
                circ.rzz(theta_zz, q1, q2)
        # Vertical even bonds
        for col in range(num_cols):
            for row in range(0, num_rows - 1, 2):
                q1 = site_index(row, col)
                q2 = site_index(row + 1, col)
                circ.rzz(theta_zz, q1, q2)
        # Vertical odd bonds
        for col in range(num_cols):
            for row in range(1, num_rows - 1, 2):
                q1 = site_index(row, col)
                q2 = site_index(row + 1, col)
                circ.rzz(theta_zz, q1, q2)

        # (3) XX interactions
        # Horizontal even bonds
        for row in range(num_rows):
            for col in range(0, num_cols - 1, 2):
                q1 = site_index(row, col)
                q2 = site_index(row, col + 1)
                circ.rxx(theta_xx, q1, q2)
        # Horizontal odd bonds
        for row in range(num_rows):
            for col in range(1, num_cols - 1, 2):
                q1 = site_index(row, col)
                q2 = site_index(row, col + 1)
                circ.rxx(theta_xx, q1, q2)
        # Vertical even bonds
        for col in range(num_cols):
            for row in range(0, num_rows - 1, 2):
                q1 = site_index(row, col)
                q2 = site_index(row + 1, col)
                circ.rxx(theta_xx, q1, q2)
        # Vertical odd bonds
        for col in range(num_cols):
            for row in range(1, num_rows - 1, 2):
                q1 = site_index(row, col)
                q2 = site_index(row + 1, col)
                circ.rxx(theta_xx, q1, q2)

        # (4) YY interactions
        # Horizontal even bonds
        for row in range(num_rows):
            for col in range(0, num_cols - 1, 2):
                q1 = site_index(row, col)
                q2 = site_index(row, col + 1)
                circ.ryy(theta_yy, q1, q2)
        # Horizontal odd bonds
        for row in range(num_rows):
            for col in range(1, num_cols - 1, 2):
                q1 = site_index(row, col)
                q2 = site_index(row, col + 1)
                circ.ryy(theta_yy, q1, q2)
        # Vertical even bonds
        for col in range(num_cols):
            for row in range(0, num_rows - 1, 2):
                q1 = site_index(row, col)
                q2 = site_index(row + 1, col)
                circ.ryy(theta_yy, q1, q2)
        # Vertical odd bonds
        for col in range(num_cols):
            for row in range(1, num_rows - 1, 2):
                q1 = site_index(row, col)
                q2 = site_index(row + 1, col)
                circ.ryy(theta_yy, q1, q2)

    return circ


<<<<<<< HEAD
def create_1d_fermi_hubbard_circuit(
    L: int, u: float, t: float, mu: float, num_trotter_steps: int, dt: float, timesteps: int
) -> QuantumCircuit:
    """1D Fermi-Hubbard Trotter circuit.

    Create a quantum circuit for simulating the Fermi-Hubbard model defined by its
    Hamiltonian:
    H = -1/2 mu (I-Z) + 1/4 u (I-Z) (I-Z) - 1/2 t (XX + YY)

    Args:
        L (int): Number of sites in the model.
        u (float): On-site interaction parameter.
        t (float): Transfer energy parameter.
        mu (float): Chemical potential parameter.
        num_trotter_steps (int): Number of Trotter steps.
        dt (float): Time step for the simulation.
        timesteps (int): Number of time steps to simulate.

    Returns:
        QuantumCircuit: A quantum circuit representing the 1D Fermi-Hubbard model evolution.
    """
    n = num_trotter_steps

    spin_up = QuantumRegister(L, "↑")
    spin_down = QuantumRegister(L, "↓")
    circ = QuantumCircuit(spin_up, spin_down)

    def chemical_potential_term() -> None:
        """Add the time evolution of the chemical potential term."""
        theta = mu * dt / (2 * n)
        for j in range(L):
            circ.p(theta=theta, qubit=spin_up[j])
            circ.p(theta=theta, qubit=spin_down[j])

    def onsite_interaction_term() -> None:
        """Add the time evolution of the onsite interaction term."""
        theta = -u * dt / (2 * n)
        for j in range(L):
            circ.cp(theta=theta, control_qubit=spin_up[j], target_qubit=spin_down[j])

    def kinetic_hopping_term() -> None:
        """Add the time evolution of the kinetic hopping term."""
        theta = -dt * t / n
        for j in range(L - 1):
            if j % 2 == 0:
                circ.rxx(theta=theta, qubit1=spin_up[j + 1], qubit2=spin_up[j])
                circ.ryy(theta=theta, qubit1=spin_up[j + 1], qubit2=spin_up[j])
                circ.rxx(theta=theta, qubit1=spin_down[j + 1], qubit2=spin_down[j])
                circ.ryy(theta=theta, qubit1=spin_down[j + 1], qubit2=spin_down[j])
        for j in range(L - 1):
            if j % 2 != 0:
                circ.rxx(theta=theta, qubit1=spin_up[j + 1], qubit2=spin_up[j])
                circ.ryy(theta=theta, qubit1=spin_up[j + 1], qubit2=spin_up[j])
                circ.rxx(theta=theta, qubit1=spin_down[j + 1], qubit2=spin_down[j])
                circ.ryy(theta=theta, qubit1=spin_down[j + 1], qubit2=spin_down[j])

    for _ in range(n * timesteps):
        chemical_potential_term()
        onsite_interaction_term()
        kinetic_hopping_term()
        onsite_interaction_term()
        chemical_potential_term()

    return circ


def lookup_qiskit_ordering(particle: int, spin: str) -> int:
    """Looks up the Qiskit mapping from a 2D lattice to a 1D qubit-line.

    Args:
        particle (int): The index of the particle in the physical lattice.
        spin (str): '↑' for spin up, '↓' for spin down.

    Returns:
        int: The index in the 1D qubit-line.

    Raises:
        ValueError: If spin is neither '↑' nor '↓.
    """
    if spin not in {"↑", "↓"}:
        msg = "Spin must be '↑' or '↓."
        raise ValueError(msg)

    if spin == "↑":
        spin_val = 0
    elif spin == "↓":
        spin_val = 1

    return 2 * particle + spin_val


def add_long_range_interaction(circ: QuantumCircuit, i: int, j: int, outer_op: str, alpha: float) -> None:
    """Add long-range interaction.

    Add a long range interaction between qubit i and j that is decomposed into two-qubit gates.

    Args:
        circ (QuantumCircuit): The quantum circuit to which the long range interaction should be applied.
        i (int): Index of the first qubit
        j (int): Index of the second qubit
        outer_op (str): Selects if the outer matrix is a Pauli X or Y matrix
                        outer_op=X: X_i ⊗ Z_{i+1} ⊗ ... ⊗ Z_{j-1} ⊗ X_j
                        outer_op=Y: Y_i ⊗ Z_{i+1} ⊗ ... ⊗ Y_{j-1} ⊗ X_j
        alpha (float): Phase of the exponent.

    Raises:
        IndexError: If i is greater than or equal to j (assumption i < j is violated).
        ValueError: If outer_op is not 'X' or 'Y'.
    """
    if i >= j:
        msg = "Assumption i < j violated."
        raise IndexError(msg)
    if outer_op not in {"x", "X", "y", "Y"}:
        msg = "Outer_op must be either 'X' or 'Y'."
        raise ValueError(msg)

    phi = 1 * alpha
    circ.rz(phi=phi, qubit=j)

    for k in range(i, j):
        # prepend the CNOT gate
        aux_circ = QuantumCircuit(circ.num_qubits)
        aux_circ.cx(control_qubit=k, target_qubit=j)
        circ.compose(aux_circ, front=True, inplace=True)
        # append the CNOT gate
        circ.cx(control_qubit=k, target_qubit=j)
    if outer_op in {"x", "X"}:
        theta = np.pi / 2
        # prepend the Ry gates
        aux_circ = QuantumCircuit(circ.num_qubits)
        aux_circ.ry(theta=theta, qubit=i)
        aux_circ.ry(theta=theta, qubit=j)
        circ.compose(aux_circ, front=True, inplace=True)
        # append the same Ry gates with negative phase
        circ.ry(theta=-theta, qubit=i)
        circ.ry(theta=-theta, qubit=j)
    elif outer_op in {"y", "Y"}:
        theta = np.pi / 2
        # prepend the Rx gates
        aux_circ = QuantumCircuit(circ.num_qubits)
        aux_circ.rx(theta=theta, qubit=i)
        aux_circ.rx(theta=theta, qubit=j)
        circ.compose(aux_circ, front=True, inplace=True)
        # append the same Rx gates with negative phase
        circ.rx(theta=-theta, qubit=i)
        circ.rx(theta=-theta, qubit=j)
    else:
        msg = "Only Pauli X or Y matrices are supported as outer operator."
        raise ValueError(msg)


def add_hopping_term(circ: QuantumCircuit, i: int, j: int, alpha: float) -> None:
    """Add a hopping term to the circuit.

    Adds a hopping operator of the form
    exp(-i*(X_i ⊗ Z_{i+1} ⊗ ... ⊗ Z_{j-1} ⊗ X_j + Y_i ⊗ Z_{i+1} ⊗ ... ⊗ Z_{j-1} ⊗ Y_j))
    to the circuit.

    Args:
        circ (QuantumCircuit): The quantum circuit to which the hopping term should be applied.
        i (int): Index of the first qubit.
        j (int): Index of the second qubit.
        alpha (float): Phase of the exponent.
    """
    circ_xx = QuantumCircuit(circ.num_qubits)
    circ_yy = QuantumCircuit(circ.num_qubits)
    add_long_range_interaction(circ_xx, i, j, "X", alpha)
    add_long_range_interaction(circ_yy, i, j, "Y", alpha)
    circ.compose(circ_xx, inplace=True)
    circ.compose(circ_yy, inplace=True)


def create_2d_fermi_hubbard_circuit(
    Lx: int, Ly: int, u: float, t: float, mu: float, num_trotter_steps: int, dt: float, timesteps: int
) -> QuantumCircuit:
    """2D Fermi-Hubbard Trotter circuit.

    Create a quantum circuit for simulating the 2D Fermi-Hubbard model defined by its
    Hamiltonian:
    H = -1/2 mu (I-Z) + 1/4 u (I-Z) (I-Z) - 1/2 t (XZ...ZX + YZ...ZY)

    Args:
        Lx (int): Number of columns in the grid lattice.
        Ly (int): Number of rows in the grid lattice.
        u (float): On-site interaction parameter.
        t (float): Transfer energy parameter.
        mu (float): Chemical potential parameter.
        num_trotter_steps (int): Number of Trotter steps.
        dt (float): Time step for the simulation.
        timesteps (int): Number of time steps to simulate.

    Returns:
        QuantumCircuit: A quantum circuit representing the 2D Fermi-Hubbard model evolution.
    """
    n = num_trotter_steps
    num_sites = Lx * Ly
    num_qubits = 2 * num_sites

    circ = QuantumCircuit(num_qubits)

    def chemical_potential_term() -> None:
        """Add the time evolution of the chemical potential term."""
        theta = -mu * dt / (2 * n)
        for j in range(num_sites):
            q_up = lookup_qiskit_ordering(j, "↑")
            q_down = lookup_qiskit_ordering(j, "↓")
            circ.p(theta=theta, qubit=q_up)
            circ.p(theta=theta, qubit=q_down)

    def onsite_interaction_term() -> None:
        """Add the time evolution of the onsite interaction term."""
        theta = -u * dt / (2 * n)
        for j in range(num_sites):
            q_up = lookup_qiskit_ordering(j, "↑")
            q_down = lookup_qiskit_ordering(j, "↓")
            circ.cp(theta=theta, control_qubit=q_up, target_qubit=q_down)

    def kinetic_hopping_term() -> None:
        """Add the time evolution of the kinetic hopping term."""
        alpha = t * dt / n

        def horizontal_odd() -> None:
            for y in range(Ly):
                for x in range(Lx - 1):
                    if x % 2 == 0:
                        p1 = y * Lx + x
                        p2 = p1 + 1
                        q1_up = lookup_qiskit_ordering(p1, "↑")
                        q2_up = lookup_qiskit_ordering(p2, "↑")
                        q1_down = lookup_qiskit_ordering(p1, "↓")
                        q2_down = lookup_qiskit_ordering(p2, "↓")
                        add_hopping_term(circ, q1_up, q2_up, alpha)
                        add_hopping_term(circ, q1_down, q2_down, alpha)

        def horizontal_even() -> None:
            for y in range(Ly):
                for x in range(Lx - 1):
                    if x % 2 != 0:
                        p1 = y * Lx + x
                        p2 = p1 + 1
                        q1_up = lookup_qiskit_ordering(p1, "↑")
                        q2_up = lookup_qiskit_ordering(p2, "↑")
                        q1_down = lookup_qiskit_ordering(p1, "↓")
                        q2_down = lookup_qiskit_ordering(p2, "↓")
                        add_hopping_term(circ, q1_up, q2_up, alpha)
                        add_hopping_term(circ, q1_down, q2_down, alpha)

        def vertical_odd() -> None:
            for y in range(Ly - 1):
                if y % 2 == 0:
                    for x in range(Lx):
                        p1 = y * Lx + x
                        p2 = p1 + Lx
                        q1_up = lookup_qiskit_ordering(p1, "↑")
                        q2_up = lookup_qiskit_ordering(p2, "↑")
                        q1_down = lookup_qiskit_ordering(p1, "↓")
                        q2_down = lookup_qiskit_ordering(p2, "↓")
                        add_hopping_term(circ, q1_up, q2_up, alpha)
                        add_hopping_term(circ, q1_down, q2_down, alpha)

        def vertical_even() -> None:
            for y in range(Ly - 1):
                if y % 2 != 0:
                    for x in range(Lx):
                        p1 = y * Lx + x
                        p2 = p1 + Lx
                        q1_up = lookup_qiskit_ordering(p1, "↑")
                        q2_up = lookup_qiskit_ordering(p2, "↑")
                        q1_down = lookup_qiskit_ordering(p1, "↓")
                        q2_down = lookup_qiskit_ordering(p2, "↓")
                        add_hopping_term(circ, q1_up, q2_up, alpha)
                        add_hopping_term(circ, q1_down, q2_down, alpha)

        horizontal_odd()
        horizontal_even()
        vertical_odd()
        vertical_even()

    for _ in range(timesteps):
        for _ in range(n):
            chemical_potential_term()
            onsite_interaction_term()
            kinetic_hopping_term()
            onsite_interaction_term()
            chemical_potential_term()

    return circ
=======
def nearest_neighbour_random_circuit(
    n_qubits: int,
    layers: int,
    seed: int = 42,
) -> QuantumCircuit:
    """Creates a random circuit with single and two-qubit nearest-neighbor gates.

    Gates are sampled following the prescription in https://arxiv.org/abs/2002.07730.

    Returns:
        A `QuantumCircuit` on `n_qubits` implementing `layers` of alternating
        random single-qubit rotations and nearest-neighbor CZ/CX entanglers.
    """
    rng = np.random.default_rng(seed)
    qc = QuantumCircuit(n_qubits)

    for layer in range(layers):
        # Single-qubit random rotations
        for qubit in range(n_qubits):
            add_random_single_qubit_rotation(qc, qubit, rng)

        # Two-qubit entangling gates
        if layer % 2 == 0:
            # Even layer → pair (1,2), (3,4), ...
            pairs = [(i, i + 1) for i in range(1, n_qubits - 1, 2)]
        else:
            # Odd layer → pair (0,1), (2,3), ...
            pairs = [(i, i + 1) for i in range(0, n_qubits - 1, 2)]

        for q1, q2 in pairs:
            if rng.random() < 0.5:
                qc.cz(q1, q2)
            else:
                qc.cx(q1, q2)

        qc.barrier()
    return qc
>>>>>>> 2f37ff4b
<|MERGE_RESOLUTION|>--- conflicted
+++ resolved
@@ -17,15 +17,10 @@
 
 from __future__ import annotations
 
-<<<<<<< HEAD
-import numpy as np
-from qiskit.circuit import QuantumCircuit, QuantumRegister
-=======
 # ignore non-lowercase argument names for physics notation
 # ruff: noqa: N803
 import numpy as np
-from qiskit.circuit import QuantumCircuit
->>>>>>> 2f37ff4b
+from qiskit.circuit import QuantumCircuit, QuantumRegister
 
 from .circuit_library_utils import add_random_single_qubit_rotation
 
@@ -341,7 +336,6 @@
     return circ
 
 
-<<<<<<< HEAD
 def create_1d_fermi_hubbard_circuit(
     L: int, u: float, t: float, mu: float, num_trotter_steps: int, dt: float, timesteps: int
 ) -> QuantumCircuit:
@@ -629,7 +623,8 @@
             chemical_potential_term()
 
     return circ
-=======
+
+
 def nearest_neighbour_random_circuit(
     n_qubits: int,
     layers: int,
@@ -666,5 +661,4 @@
                 qc.cx(q1, q2)
 
         qc.barrier()
-    return qc
->>>>>>> 2f37ff4b
+    return qc