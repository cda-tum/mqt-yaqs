# Copyright (c) 2025 Chair for Design Automation, TUM
# All rights reserved.
#
# SPDX-License-Identifier: MIT
#
# Licensed under the MIT License

"""Stochastic Process of the Tensor Jump Method.

This module implements stochastic processes for quantum systems represented as Matrix Product States (MPS).
It provides functions to compute the stochastic factor, generate a probability distribution for quantum jumps
based on a noise model, and perform a stochastic (quantum jump) process on the state. These tools are used
to simulate noise-induced evolution in quantum many-body systems.
"""

from __future__ import annotations

import copy
from typing import TYPE_CHECKING

import numpy as np
import opt_einsum as oe

from ..methods.tdvp import merge_mps_tensors, split_mps_tensor

if TYPE_CHECKING:
    from numpy.typing import NDArray

    from ..data_structures.networks import MPS
    from ..data_structures.noise_model import NoiseModel
    from ..data_structures.simulation_parameters import PhysicsSimParams, StrongSimParams, WeakSimParams


def calculate_stochastic_factor(state: MPS) -> NDArray[np.float64]:
    """Calculate the stochastic factor for a given state.

    This factor is used to determine the probability that a quantum jump will occur
    during the stochastic evolution. It is defined as 1 minus the norm of the state
    at site 0.

    Args:
        state (MPS): The Matrix Product State representing the current state of the system.
                     The state should be in mixed canonical form at site 0 or B normalized.

    Returns:
        NDArray[np.float64]: The calculated stochastic factor as a float.
    """
    return 1 - state.norm(0)


def create_probability_distribution(
    state: MPS,
    noise_model: NoiseModel | None,
    dt: float,
    sim_params: PhysicsSimParams | StrongSimParams | WeakSimParams,
) -> dict[str, list]:
    """Create a probability distribution for potential quantum jumps in the system,
    supporting both 1-site and 2-site jump operators.

    The function sweeps from left to right over the sites of the MPS. For each site,
    it shifts the orthogonality center to that site if necessary and then considers all
    relevant jump operators in the noise model:
      - For each 1-site jump operator acting on the current site, it constructs a candidate
        post-jump state, computes the corresponding quantum jump probability (proportional to the
        time step, jump strength, and post-jump norm at that site), and records the operator and
        site.
      - For each 2-site jump operator acting on the current site and its right neighbor,
        it merges the two tensors, applies the operator, splits the result, computes the probability,
        and records the operator and the site pair.

    After all possible jumps are considered, the probabilities are normalized and returned along with
    the associated jump operators and their target site(s).

    Args:
        state (MPS): The Matrix Product State, assumed left-canonical at site 0 on entry.
        noise_model (NoiseModel | None): The noise model as a list of process dicts, each with keys
            "jump_operator", "strength", and "sites" (list of length 1 or 2).
        dt (float): Time step for the evolution, used to scale the jump probabilities.
        sim_params: Simulation parameters, needed for splitting merged tensors (e.g., SVD threshold, bond dimension).

    Returns:
        dict[str, list]: A dictionary with the following keys:
            - "jumps": List of jump operator tensors.
            - "strengths": Corresponding jump strengths.
            - "sites": Site indices (list of 1 or 2 ints) where each jump operator is applied.
            - "probabilities": Normalized probabilities for each possible jump.
    """
    jump_dict = {"jumps": [], "strengths": [], "sites": [], "probabilities": []}
    if noise_model is None or not noise_model.processes:
        return jump_dict

    dp_m_list = []
    n_sites = state.length

    for site in range(n_sites):
        # Shift ortho center to the right as needed (no shift for site 0)
        if site not in {0, n_sites}:
            state.shift_orthogonality_center_right(site - 1)

        # --- 1-site jumps at this site ---
        for process in noise_model.processes:
            if len(process["sites"]) == 1 and process["sites"][0] == site:
                gamma = process["strength"]
                jump_operator = process["jump_operator"]

                jumped_state = copy.deepcopy(state)
                jumped_state.tensors[site] = oe.contract("ab, bcd->acd", jump_operator, state.tensors[site])
                dp_m = dt * gamma * jumped_state.norm(site)
                dp_m_list.append(dp_m.real)
                jump_dict["jumps"].append(jump_operator)
                jump_dict["strengths"].append(gamma)
                jump_dict["sites"].append([site])

        # --- 2-site jumps starting at [site, site+1] ---
        if site < n_sites - 1:
            for process in noise_model.processes:
                if len(process["sites"]) == 2 and process["sites"][0] == site and process["sites"][1] == site + 1:
                    gamma = process["strength"]
                    jump_operator = process["jump_operator"]

                    jumped_state = copy.deepcopy(state)
                    # merge the tensors at site and site+1
                    tensor_left = jumped_state.tensors[site]
                    tensor_right = jumped_state.tensors[site + 1]
                    merged = merge_mps_tensors(A, B)
                    # apply the 2-site jump operator
                    merged = oe.contract("ab, bcd->acd", jump_operator, merged)
                    dp_m = dt * gamma * jumped_state.norm(site)
                    # split the tensor (always contract singular values right for probabilities)
                    tensor_left_new, tensor_right_new = split_mps_tensor(merged, "right", sim_params, dynamic=False)
                    jumped_state.tensors[site], jumped_state.tensors[site + 1] = tensor_left_new, tensor_right_new
                    # compute the norm at `site`

                    dp_m_list.append(dp_m.real)
                    jump_dict["jumps"].append(jump_operator)
                    jump_dict["strengths"].append(gamma)
                    jump_dict["sites"].append([site, site + 1])

    # Normalize the probabilities
    dp = np.sum(dp_m_list)
    jump_dict["probabilities"] = (np.array(dp_m_list) / dp).tolist() if dp > 0 else [0.0] * len(dp_m_list)
    return jump_dict


def stochastic_process(
    state: MPS,
    noise_model: NoiseModel | None,
    dt: float,
    sim_params: PhysicsSimParams | StrongSimParams | WeakSimParams,
) -> MPS:
    """Perform a stochastic process on the given state, simulating a quantum jump.
    Supports both 1-site and 2-site jump operators.

    Args:
        state (MPS): The current Matrix Product State, left-canonical at site 0.
        noise_model (NoiseModel | None): The noise model, or None for no jumps.
        dt (float): The time step for the evolution.
        sim_params: Simulation parameters (for splitting tensors, required for 2-site jumps).

    Returns:
        MPS: The updated Matrix Product State after the stochastic process.
    """
<<<<<<< HEAD

=======
>>>>>>> 200ae674
    dp = calculate_stochastic_factor(state)
    rng = np.random.default_rng()
    if noise_model is None or rng.random() >= dp:
        # No jump occurs; shift the state to canonical form at site 0.
        state.shift_orthogonality_center_left(0)
        return state

    # A jump occurs: create the probability distribution and select a jump operator.
    jump_dict = create_probability_distribution(state, noise_model, dt, sim_params)
    choices = list(range(len(jump_dict["probabilities"])))
    choice = rng.choice(choices, p=jump_dict["probabilities"])
    jump_operator = jump_dict["jumps"][choice]
    sites = jump_dict["sites"][choice]

    if len(sites) == 1:
        # 1-site jump
        site = sites[0]
        state.tensors[site] = oe.contract("ab, bcd->acd", jump_operator, state.tensors[site])
    elif len(sites) == 2:
        # 2-site jump: merge, apply, split
        i, j = sites
        # Ensure j == i+1
        if j != i + 1:
            msg = f"Only nearest-neighbor 2-site jumps are supported (got sites {i}, {j})"
            raise ValueError(msg)
        merged = merge_mps_tensors(state.tensors[i], state.tensors[j])
        merged = oe.contract("ab, bcd->acd", jump_operator, merged)
        # For stochastic jumps, always contract singular values to the right
        tensor_left_new, tensor_right_new = split_mps_tensor(merged, "right", sim_params, dynamic=False)
        state.tensors[i], state.tensors[j] = tensor_left_new, tensor_right_new
    else:
        msg = "Jump operator must act on 1 or 2 sites."
        raise ValueError(msg)

    # Normalize MPS after jump
    state.normalize("B", decomposition="SVD")
    return state<|MERGE_RESOLUTION|>--- conflicted
+++ resolved
@@ -160,10 +160,6 @@
     Returns:
         MPS: The updated Matrix Product State after the stochastic process.
     """
-<<<<<<< HEAD
-
-=======
->>>>>>> 200ae674
     dp = calculate_stochastic_factor(state)
     rng = np.random.default_rng()
     if noise_model is None or rng.random() >= dp:
