--- conflicted
+++ resolved
@@ -16,11 +16,8 @@
 
 from __future__ import annotations
 
-<<<<<<< HEAD
 import copy
-=======
 from enum import Enum
->>>>>>> bcba3cda
 from typing import TYPE_CHECKING
 
 import numpy as np
